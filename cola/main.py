--- conflicted
+++ resolved
@@ -162,14 +162,11 @@
 
     # Show the view and start the main event loop
     view.show()
-<<<<<<< HEAD
+    if not opts.classic:
+        view.expand_toplevel_items()
     result = app.exec_()
     QtCore.QThreadPool.globalInstance().waitForDone()
     sys.exit(result)
-=======
-    view.expand_toplevel_items()
-    sys.exit(app.exec_())
->>>>>>> 7b266ab3
 
 
 def _setup_resource_dir(dirname):
